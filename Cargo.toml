--- conflicted
+++ resolved
@@ -33,14 +33,9 @@
 unicode-segmentation = "1.2"
 unicode-width = "0.1"
 termion = { version = "1.5", optional = true }
-<<<<<<< HEAD
 ahash = "0.7.6"
 crossterm = { version = "0.22", optional = true }
 serde = { version = "1", optional = true, features = ["derive"] }
-=======
-crossterm = { version = "0.25", optional = true }
-serde = { version = "1", optional = true, features = ["derive"]}
->>>>>>> fafad6c9
 
 [dev-dependencies]
 rand = "0.8"
